#!/usr/bin/env python
"""Top-level module for librosa"""


# And all the librosa sub-modules
<<<<<<< HEAD
from . import chords, core, beat, decompose, display, feature
from . import filters, onset, output, segment, util
=======
from . import core
from . import beat
from . import decompose
from . import display
from . import feature
from . import filters
from . import onset
from . import output
from . import segment
from . import util
>>>>>>> 6d19155f

# Exporting all core functions is okay here: suppress the import warning
from librosa.core import *  # pylint: disable=wildcard-import

<<<<<<< HEAD
__version__ = '0.3.0-dev'
=======
__version__ = '0.2.1'
>>>>>>> 6d19155f
<|MERGE_RESOLUTION|>--- conflicted
+++ resolved
@@ -3,11 +3,8 @@
 
 
 # And all the librosa sub-modules
-<<<<<<< HEAD
-from . import chords, core, beat, decompose, display, feature
-from . import filters, onset, output, segment, util
-=======
 from . import core
+from . import chords
 from . import beat
 from . import decompose
 from . import display
@@ -17,13 +14,8 @@
 from . import output
 from . import segment
 from . import util
->>>>>>> 6d19155f
 
 # Exporting all core functions is okay here: suppress the import warning
 from librosa.core import *  # pylint: disable=wildcard-import
 
-<<<<<<< HEAD
-__version__ = '0.3.0-dev'
-=======
-__version__ = '0.2.1'
->>>>>>> 6d19155f
+__version__ = '0.3.0-dev'